import { expect } from 'chai';
import 'mocha';

import * as t from 'io-ts';
import * as tdc from 'io-ts-derive-class'
import { computed } from 'mobx';
import * as moment from 'moment';
import { register, required } from 'validator-inator';

import { deriveFormState, FormState } from './index';

const CityType = t.type({
    ID: t.number,
    Name: t.string
})

class City extends tdc.DeriveClass(CityType) {}

const AddressType = t.type({
    StreetAddress1: t.string,
    StreetAddress2: t.string,
    City: tdc.ref(City)
});

class Address extends tdc.DeriveClass(AddressType) {}

const PersonType = t.type({
    ID: t.Integer,
    FirstName: t.string,
    LastName: t.string,
    MiddleName: t.union([t.string, t.null]),
    Address: tdc.ref(Address),
    Addresses: t.array(tdc.ref(Address)),
    Birthdate: t.union([tdc.DateTime, t.null])
});

class Person extends tdc.DeriveClass(PersonType) {}

register<Person>(Person, {
    FirstName: (p) => p.FirstName.length > 8 ? "First Name may not be longer than 8 characters!" : null,
    Birthdate: [
        required(),
        (p) => p.Birthdate != null && p.Birthdate.isAfter(moment('01/01/2018', 'MM/DD/YYYY').add(-1, "day")) ? 'Cannot be born this year' : null
    ]
})

class PersonFormState {
    constructor(public state: FormState<Person>){
        
    }

    @computed get FullName() {
        return this.state.value.FirstName.value + ' ' + this.state.value.LastName.value;
    }
}

function sleep(ms: number) {
    return new Promise(resolve => setTimeout(resolve, ms));
}

describe('Person formstate', () => {
    it('FirstName matches in derived state', async () => {
        let person = new Person({ FirstName: 'Test'});
        const state = deriveFormState(person);

        expect(state.value).to.have.property("FirstName");
        expect(state.value.FirstName.value).eq('Test');
    });

    it('StreetAddress1 matches in derived state', async () => {
        let address = new Address({ StreetAddress1: 'Test Street1'});
        let person = new Person({ FirstName: 'Test', Address: address});
        const state = deriveFormState(person);

        expect(state.value.Address.value.StreetAddress1.value).eq(address.StreetAddress1);
    });

    it('FullName is calculated properly', async () => {
        let person = new Person({ FirstName: 'First', LastName: 'Last'});
        const state = deriveFormState(person);
        let personFormState = new PersonFormState(state);

        expect(personFormState).to.have.property("FullName");
        expect(personFormState.FullName).eq('First Last');

        state.value.FirstName.onChange('NewFirst');
        expect(state.value.FirstName.value).eq('NewFirst');
        expect(personFormState.FullName).eq('NewFirst Last');
    });

    it('Can get form model', async () => {
        let person = new Person({ FirstName: 'First', LastName: 'Last'});
        const state = deriveFormState(person);
        const street1 = '123 Test St';
        state.value.Address.value.StreetAddress1.onChange(street1);
        const model = state.model;
        Object.keys(person).forEach(k => {
            expect(model).to.have.property(k);
        });
        
        expect(model.FirstName).eq('First');

        const person2 = new Person(model);

        if(!(person2.Address instanceof Address)){
            expect(true).eq(false);
        }

        
        expect(model.Address.StreetAddress1).eq(street1);
        expect(person2.Address.StreetAddress1).eq(street1);
    });

    it('Can get path for state', async () => {
        let address = new Address({ StreetAddress1: 'Test Street1'});
        let person = new Person({ FirstName: 'Test', Address: address});
        person.Addresses.push(address);
        person.Addresses.push(address);
        const state = deriveFormState(person);
        
        expect(state.value.Address.value.StreetAddress1.path).eq('.Address.StreetAddress1');
        expect(state.value.Addresses.path).eq('.Addresses');
        expect(state.value.Addresses.value[0].value.StreetAddress1.path).eq('.Addresses[0].StreetAddress1');
        expect(state.value.Addresses.value[1].value.StreetAddress1.path).eq('.Addresses[1].StreetAddress1');
    });

    it('Setting an invalid value updates errors in form state on next cycle', async () => {
        let person = new Person({ FirstName: 'Test' });
        const state = deriveFormState(person);

        expect(state.value.FirstName.errors.length).eq(0);
        
        state.value.FirstName.onChange('ReallyLongInvalidName');
        await sleep(1);
        expect(state.value.FirstName.errors.length).eq(1);

    });

    it('Setting an valid value against an invalid value updates errors to empty on next cycle', async () => {
        let person = new Person({ FirstName: 'Test' });
        const state = deriveFormState(person);

        expect(state.value.FirstName.errors.length).eq(0);
        
        state.value.FirstName.onChange('ReallyLongInvalidName');
        await sleep(1);
        expect(state.value.FirstName.errors.length).eq(1);

        state.value.FirstName.onChange('Valid');
        await sleep(1);
        expect(state.value.FirstName.errors.length).eq(0);
    });

    it('Setting an valid birthdate results in no errors', async () => {
        let person = new Person({ FirstName: 'Test' });
        const state = deriveFormState(person);

        expect(state.value.FirstName.errors.length).eq(0);
        
        let date: any = moment('2017-01-18');
        state.value.Birthdate.onChange(date);
        await sleep(1);
        expect(state.value.Birthdate.errors.length).eq(0);
    });

<<<<<<< HEAD
    it('Not setting a child value means nothing is dirty', async () => {
        let person = new Person({ FirstName: 'Test' });
        const state = deriveFormState(person);

        expect(state.dirty).eq(false);
    });

    it('Setting a child value marks parent as dirty', async () => {
        let person = new Person({ FirstName: 'Test' });
        const state = deriveFormState(person);

        state.value.FirstName.onChange('Change First');
        expect(state.dirty).eq(true);
    });

    it('Setting a deep child value marks all parents as dirty', async () => {
        let person = new Person({ FirstName: 'Test' });
        const state = deriveFormState(person);

        state.value.Address.value.StreetAddress1.onChange('123 St');

        expect(state.value.Address.dirty).eq(true);
        expect(state.dirty).eq(true);
        expect(state.value.Addresses.dirty).eq(false);
    });

    it('Setting a child value marks parent as dirty and resetting to previous value marks parent as not dirty', async () => {
        let person = new Person({ FirstName: 'Test' });
        const state = deriveFormState(person);

        state.value.FirstName.onChange('Change First');
        expect(state.dirty).eq(true);

        state.value.FirstName.onChange('Test');
        expect(state.dirty).eq(false);
=======
    it('Birthdate is required', async () => {
        let person = new Person({ FirstName: 'Test' });
        const state = deriveFormState(person);
        expect(state.value.Birthdate.value).eq(null);
        
        state.value.Birthdate.validate();
        await sleep(1);
        expect(state.value.Birthdate.errors.length).eq(1);
>>>>>>> 0178d278
    });
});<|MERGE_RESOLUTION|>--- conflicted
+++ resolved
@@ -163,7 +163,17 @@
         expect(state.value.Birthdate.errors.length).eq(0);
     });
 
-<<<<<<< HEAD
+    it('Birthdate is required', async () => {
+        let person = new Person({ FirstName: 'Test' });
+        const state = deriveFormState(person);
+        expect(state.value.Birthdate.value).eq(null);
+        
+
+        state.value.Birthdate.validate();
+        await sleep(1);
+        expect(state.value.Birthdate.errors.length).eq(1);
+    });
+
     it('Not setting a child value means nothing is dirty', async () => {
         let person = new Person({ FirstName: 'Test' });
         const state = deriveFormState(person);
@@ -199,15 +209,5 @@
 
         state.value.FirstName.onChange('Test');
         expect(state.dirty).eq(false);
-=======
-    it('Birthdate is required', async () => {
-        let person = new Person({ FirstName: 'Test' });
-        const state = deriveFormState(person);
-        expect(state.value.Birthdate.value).eq(null);
-        
-        state.value.Birthdate.validate();
-        await sleep(1);
-        expect(state.value.Birthdate.errors.length).eq(1);
->>>>>>> 0178d278
     });
 });